import React, { useEffect } from 'react';
import { useDoctorData } from '@/features/bluetooth/useDoctorData';
import { PeerConnection } from '@/features/room/rtc/peer/connection/peer-connection';

// Props attendues : peerConnection est optionnelle
interface DoctorInterfaceProps {
<<<<<<< HEAD
  peerConnection?: PeerConnection; // La connexion WebRTC transmise en props
}

export default function DoctorInterface({ peerConnection }: DoctorInterfaceProps) {
  const { doctorServices, receiveData } = useDoctorData(); // Pour stocker et traiter les mesures reçues

  useEffect(() => {
  if (!peerConnection) return; // Sécurité : on quitte si la connexion WebRTC n’est pas encore disponible

  // Fonction qui essaie d’enregistrer le callback de réception des données
  const tryRegister = () => {
    // Vérifie si le dataChannel est prêt
    if (peerConnection.isDataChannelAvailable()) {
      // Récupère le gestionnaire de canal de données
      const manager = peerConnection.getDataChannelManager();
      // Enregistre la fonction receiveData pour traiter les messages de type "measurement"
      manager.onMeasurement(receiveData);
    } else {
      // Si le canal n’est pas encore prêt, on retente dans 500ms
      setTimeout(tryRegister, 500);
    }
  };

  // Lance la tentative d’enregistrement du callback
  tryRegister();
}, [peerConnection, receiveData]); // Se relance uniquement si peerConnection ou receiveData changent



  return (
    <div className="p-4 border rounded-md space-y-4">
      <h2 className="font-bold text-lg">Mesures reçues</h2>
=======
  peerConnection?: PeerConnection;
}

export default function DoctorInterface({ peerConnection }: DoctorInterfaceProps) {
  // Hook personnalisé pour stocker les mesures reçues et fournir une fonction de réception
  const { doctorServices, receiveData } = useDoctorData();

  useEffect(() => {
    // Lorsque peerConnection est disponible, on attache la fonction de réception aux mesures entrantes
    if (peerConnection) {
      peerConnection.getDataChannelManager().onMeasurement(receiveData);
    }
  }, [peerConnection, receiveData]);
// Si la connexion WebRTC n'est pas encore établie, on affiche un message d'erreur
  if (!peerConnection) {
    return <p className="text-red-500">Connexion WebRTC non établie…</p>;
  }

  return (
    <div className="p-4 space-y-4">
      <h4 className="text-xl font-bold fs-5">Mesures reçues</h4>
>>>>>>> cd271a77
      {Object.entries(doctorServices).length === 0 ? (
        <p className="text-gray-500">Aucune mesure reçue pour le moment.</p>
      ) : (
        <div className="grid grid-cols-1 md:grid-cols-2 gap-4">
          {Object.entries(doctorServices).map(([service, entry], index) => (
            <div key={index} className="border p-4 rounded">
              <h3 className="font-semibold mb-2">{service}</h3>
              <ul className="list-disc pl-5 space-y-1">
                {Object.entries(entry).map(([key, value]) => (
                  <li key={key}>
                    <strong>{key}</strong>: {String(value)}
                  </li>
                ))}
              </ul>
            </div>
          ))}
        </div>
      )}
    </div>
  );
}<|MERGE_RESOLUTION|>--- conflicted
+++ resolved
@@ -4,7 +4,6 @@
 
 // Props attendues : peerConnection est optionnelle
 interface DoctorInterfaceProps {
-<<<<<<< HEAD
   peerConnection?: PeerConnection; // La connexion WebRTC transmise en props
 }
 
@@ -37,29 +36,6 @@
   return (
     <div className="p-4 border rounded-md space-y-4">
       <h2 className="font-bold text-lg">Mesures reçues</h2>
-=======
-  peerConnection?: PeerConnection;
-}
-
-export default function DoctorInterface({ peerConnection }: DoctorInterfaceProps) {
-  // Hook personnalisé pour stocker les mesures reçues et fournir une fonction de réception
-  const { doctorServices, receiveData } = useDoctorData();
-
-  useEffect(() => {
-    // Lorsque peerConnection est disponible, on attache la fonction de réception aux mesures entrantes
-    if (peerConnection) {
-      peerConnection.getDataChannelManager().onMeasurement(receiveData);
-    }
-  }, [peerConnection, receiveData]);
-// Si la connexion WebRTC n'est pas encore établie, on affiche un message d'erreur
-  if (!peerConnection) {
-    return <p className="text-red-500">Connexion WebRTC non établie…</p>;
-  }
-
-  return (
-    <div className="p-4 space-y-4">
-      <h4 className="text-xl font-bold fs-5">Mesures reçues</h4>
->>>>>>> cd271a77
       {Object.entries(doctorServices).length === 0 ? (
         <p className="text-gray-500">Aucune mesure reçue pour le moment.</p>
       ) : (
