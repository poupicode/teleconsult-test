import React, { useEffect, useState, useRef } from "react";
import { useSelector, useDispatch } from "react-redux";
import { RootState } from "@/app/store";
import { RoomSupabase } from "../../features/room/roomSupabase";
import { PeerConnection, Role } from "../../features/room/rtc/peer";
import {
  participantJoined,
  userIdSet,
  userRoleSet,
} from "../../features/room/roomSlice";
import { v4 as uuidv4 } from "uuid";
import { Alert, Badge } from "react-bootstrap";
import RoomInformations from "./RoomInformations";
import DoctorRoomManager from "@/components/room/DoctorRoomManager";
import RoomList from "@/components/room/RoomList";
import { supabase } from "@/lib/supabaseClient";
import BluetoothContext from "@/components/bluetooth/BluetoothContext";
import DoctorInterface from "@/components/bluetooth/DoctorInterface";

interface ConsultationRoomProps {
  onPeerConnectionReady?: (peerConnection: PeerConnection) => void;
  handleDisconnect: () => void;
  onCreateRoom: (fn: () => Promise<void>) => void;
  onSendConnect: (fn: () => Promise<void>) => void;
}

export default function ConsultationRoom({
  onPeerConnectionReady,
  handleDisconnect,
  onCreateRoom,
  onSendConnect
}: ConsultationRoomProps) {
  const dispatch = useDispatch();

  // Récupérer les informations de l'utilisateur et de la salle (si il y a)
  const { roomId, userRole, userId } = useSelector(
    (state: RootState) => state.room
  );

  // Récupérer le rôle de l'utilisateur
  const userKind = useSelector((state: RootState) => state.user.user_kind);

  // Gestion de la connexion
  const [peerConnection, setPeerConnection] = useState<PeerConnection | null>(
    null
  );
  const [connectionStatus, setConnectionStatus] =
    useState<string>("disconnected");
  
  // Etat pour voir si la salle est prête ou non (c'est-à-dire si on est dedans ou pas)
  const [roomReady, setRoomReady] = useState<boolean>(false);
  const [negotiationRole, setNegotiationRole] = useState<'polite' | 'impolite' | null>(null);

  // Reference to track the previously connected room
  const previousRoomIdRef = useRef<string | null>(null);

  // Générer un id d'utilisateir s'il y en a pas
  useEffect(() => {
    if (!userId) {
      const newUserId = uuidv4();
      dispatch(userIdSet(newUserId));
    }

    // Définir le rôle de l'utilisateur dans Role en fonction de user kind
    if (userKind && !userRole) {
      const role =
        userKind === "practitioner" ? Role.PRACTITIONER : Role.PATIENT;
      dispatch(userRoleSet(role));
    }
  }, [userId, userRole, userKind, dispatch]);

  // Explicitly disconnect the previous WebRTC connection when changing rooms
  useEffect(() => {
    // If the roomId has changed and there was a previous room
    if (previousRoomIdRef.current && previousRoomIdRef.current !== roomId) {
      // Clean up the old connection
      if (peerConnection) {
<<<<<<< HEAD
        console.log(`[ConsultationRoom] Room changed from ${previousRoomIdRef.current} to ${roomId}, disconnecting previous peer connection`);

        // Disable the current connection
        const disconnect = async () => {
          await peerConnection.disconnect();
          console.log('[ConsultationRoom] Previous peer connection disconnected');

          // Reset state after disconnection
          setPeerConnection(null);
          setConnectionStatus('disconnected');
          setRoomReady(false);
          setNegotiationRole(null);
        };

        disconnect();
=======
        peerConnection.disconnect();
        setPeerConnection(null);
        setConnectionStatus("disconnected");
        setRoomReady(false);
>>>>>>> cd271a77
      }
    }

    // Update the reference for the next render
    previousRoomIdRef.current = roomId;
  }, [roomId]);

  // Handle room connection/disconnection
  useEffect(() => {
    if (roomId && userId && userRole) {
      handleRoomConnection(roomId);
    } else if (!roomId && peerConnection) {
      peerConnection.disconnect();
      setPeerConnection(null);
      setConnectionStatus("disconnected");
      setRoomReady(false);
      setNegotiationRole(null);
    }
  }, [roomId, userId, userRole]);

  // Cleanup effect - only runs on component unmount
  useEffect(() => {
    return () => {
      if (peerConnection) {
        peerConnection.disconnect();
      }
    };
  }, []);

  // Expose peerConnection to parent component when it changes
  useEffect(() => {
    if (peerConnection && onPeerConnectionReady) {
      onPeerConnectionReady(peerConnection);
    }
  }, [peerConnection, onPeerConnectionReady]);

  const handleRoomConnection = async (roomId: string) => {
    if (!userId || !userRole) {
      return;
    }

    // Clean up previous connection if it exists
    if (peerConnection) {
      console.log('[ConsultationRoom] Disconnecting existing peer connection before connecting to new room');

      // Disable all callbacks and current state before disconnecting
      setConnectionStatus('disconnecting');
      setRoomReady(false);
      setNegotiationRole(null);

      // Properly disconnect the existing connection
      await peerConnection.disconnect();
      setPeerConnection(null);

      // Slightly longer delay to ensure all disconnections are properly completed
      // and that Supabase channels are correctly closed
      await new Promise(resolve => setTimeout(resolve, 500));
    }

    try {
      console.log(`[ConsultationRoom] Creating new peer connection for room: ${roomId}`);
      // Create a new peer connection
      const peer = new PeerConnection(roomId, userId, userRole);
      setPeerConnection(peer);

      // Handle connection state changes
      peer.onConnectionStateChange((state) => {
        setConnectionStatus(state);
      });

      // Handle room ready state changes (when both patient and practitioner are present)
      peer.onRoomReady((isReady) => {
        setRoomReady(isReady);

<<<<<<< HEAD
        // Perfect Negotiation: if the room becomes ready and we are the polite peer,
        // wait a few moments for the impolite peer to have initialized the connection
        if (isReady) {
          const negotiationState = peer.getPerfectNegotiationState();
          const isPolite = negotiationState.isPolite;
          setNegotiationRole(isPolite ? 'polite' : 'impolite');

          if (isPolite) {
            console.log('[ConsultationRoom] 🤝 Room is ready and we are the polite peer (waits for offers), waiting for impolite peer to initialize...');

            // Small delay to ensure the impolite peer is ready to negotiate
            // Perfect Negotiation automatically handles who initiates the connection
            setTimeout(() => {
              console.log('[ConsultationRoom] 🤝 Polite peer is now ready to receive connection from impolite peer');
              // The impolite peer will detect our presence and automatically initiate the connection
              // via Perfect Negotiation - no manual intervention needed
            }, 1000);
          } else {
            console.log('[ConsultationRoom] 🚀 Room is ready and we are the impolite peer (initiates offers), Perfect Negotiation will handle connection initiation');
          }
        } else {
          setNegotiationRole(null);
=======
        // Optimisation pour les patients: si la salle devient prête et que l'utilisateur est un patient,
        // attendons quelques instants que le praticien ait bien réinitialisé sa connexion
        if (isReady && userRole === Role.PATIENT) {
          console.log(
            "[ConsultationRoom] Room is ready and we are the patient, waiting for practitioner to initialize..."
          );

          // Petit délai pour s'assurer que le praticien est prêt à négocier
          // Nous n'avons pas besoin de reconnecter le service de signalisation ici,
          // car cela pourrait créer une boucle infinie
          setTimeout(() => {
            console.log(
              "[ConsultationRoom] Patient is now ready to receive connection from practitioner"
            );
            // Le praticien va détecter notre présence naturellement,
            // pas besoin de forcer une reconnexion qui pourrait causer une boucle
          }, 1000);
>>>>>>> cd271a77
        }
      });

      // Connect signaling
      await peer.connect();

      // Add the participant to the store
      dispatch(
        participantJoined({
          id: userId,
          role: userRole,
          isConnected: true,
        })
      );
    } catch (error) {
      console.error("Error setting up WebRTC:", error);
    }
  };

  return (
<<<<<<< HEAD
    <div className="p-4">
      <h2 className="mb-4">Consultation Room</h2>

      {!roomId ? (
        <Alert variant="info">
          Please select or create a room to start a consultation.
        </Alert>
      ) : (
        <>
          <Alert variant={connectionStatus === 'connected' ? 'success' :
            connectionStatus === 'connecting' ? 'warning' : 'danger'}>
            Connection status: <strong>{connectionStatus}</strong>
            {roomReady && (
              <Badge bg="success" className="ms-2">
                Room ready ({userRole === Role.PRACTITIONER ? 'Patient connected' : 'Practitioner connected'})
                {negotiationRole && (
                  <span className="ms-1">
                    - Negotiation role: {negotiationRole === 'polite' ? 'Polite (waits)' : 'Impolite (initiates)'}
                  </span>
                )}
              </Badge>
            )}
            {!roomReady && (
              <Badge bg="warning" className="ms-2">
                Waiting for {userRole === Role.PRACTITIONER ? 'patient' : 'practitioner'}
                {negotiationRole && (
                  <span className="ms-1">
                    - Role: {negotiationRole === 'polite' ? 'Polite' : 'Impolite'}
                  </span>
                )}
              </Badge>
=======
    <div
      className="top-0 position-absolute h-100"
      style={{
        width: "100%",
        flex: "0 0 78%",
        maxWidth: "78%",
        overflow: "hidden",
      }}
    >
      <div
        style={{
          marginTop: "7.5em",
          overflowY: "auto",
          height: roomId ? "60%" : "calc(100% - 7.5em)",
        }}
        className="p-4 ps-3 pe-3"
      >
        {!roomId ? (
          // Remplacer et mettre ici l'affichage/interface de création de salle
          // ou de sélection de salle
          <div>
            {/* <Alert variant="info">
              Veuillez sélectionner ou créer une salle pour démarrer une
              consultation.
            </Alert> */}
            {/* RoomBrowser pour le praticien */}
            {userKind === "practitioner" && (
              <div className="mb-3">
                <DoctorRoomManager onCreateRoom={onCreateRoom} />
              </div>
            )}
            {/* RoomList pour les patients */}
            {userKind === "patient" && (
              <div className="mb-3">
                <RoomList />
              </div>
            )}
          </div>
        ) : (
          <>
            {/* Ici, la barre d'informations de la salle de consultation (en bas de l'écran et qui est en position absolute) */}
            <RoomInformations
              roomReady={roomReady}
              userKind={userKind}
              handleDisconnect={handleDisconnect}
              roomId={roomId}
              connectionStatus={connectionStatus}
            />
            {/* Mettre ici l'affichage des données */}
            {/* Composant de gestion des données Bluetooth */}
            {userKind === "patient" && peerConnection && (
              <BluetoothContext peerConnection={peerConnection} onSendConnect={onSendConnect} />
            )}
            {userKind === "practitioner" && peerConnection && (
              <DoctorInterface peerConnection={peerConnection} />
>>>>>>> cd271a77
            )}
          </>
        )}
      </div>
    </div>
  );
}<|MERGE_RESOLUTION|>--- conflicted
+++ resolved
@@ -75,7 +75,6 @@
     if (previousRoomIdRef.current && previousRoomIdRef.current !== roomId) {
       // Clean up the old connection
       if (peerConnection) {
-<<<<<<< HEAD
         console.log(`[ConsultationRoom] Room changed from ${previousRoomIdRef.current} to ${roomId}, disconnecting previous peer connection`);
 
         // Disable the current connection
@@ -91,12 +90,6 @@
         };
 
         disconnect();
-=======
-        peerConnection.disconnect();
-        setPeerConnection(null);
-        setConnectionStatus("disconnected");
-        setRoomReady(false);
->>>>>>> cd271a77
       }
     }
 
@@ -171,7 +164,6 @@
       peer.onRoomReady((isReady) => {
         setRoomReady(isReady);
 
-<<<<<<< HEAD
         // Perfect Negotiation: if the room becomes ready and we are the polite peer,
         // wait a few moments for the impolite peer to have initialized the connection
         if (isReady) {
@@ -194,25 +186,6 @@
           }
         } else {
           setNegotiationRole(null);
-=======
-        // Optimisation pour les patients: si la salle devient prête et que l'utilisateur est un patient,
-        // attendons quelques instants que le praticien ait bien réinitialisé sa connexion
-        if (isReady && userRole === Role.PATIENT) {
-          console.log(
-            "[ConsultationRoom] Room is ready and we are the patient, waiting for practitioner to initialize..."
-          );
-
-          // Petit délai pour s'assurer que le praticien est prêt à négocier
-          // Nous n'avons pas besoin de reconnecter le service de signalisation ici,
-          // car cela pourrait créer une boucle infinie
-          setTimeout(() => {
-            console.log(
-              "[ConsultationRoom] Patient is now ready to receive connection from practitioner"
-            );
-            // Le praticien va détecter notre présence naturellement,
-            // pas besoin de forcer une reconnexion qui pourrait causer une boucle
-          }, 1000);
->>>>>>> cd271a77
         }
       });
 
@@ -233,39 +206,6 @@
   };
 
   return (
-<<<<<<< HEAD
-    <div className="p-4">
-      <h2 className="mb-4">Consultation Room</h2>
-
-      {!roomId ? (
-        <Alert variant="info">
-          Please select or create a room to start a consultation.
-        </Alert>
-      ) : (
-        <>
-          <Alert variant={connectionStatus === 'connected' ? 'success' :
-            connectionStatus === 'connecting' ? 'warning' : 'danger'}>
-            Connection status: <strong>{connectionStatus}</strong>
-            {roomReady && (
-              <Badge bg="success" className="ms-2">
-                Room ready ({userRole === Role.PRACTITIONER ? 'Patient connected' : 'Practitioner connected'})
-                {negotiationRole && (
-                  <span className="ms-1">
-                    - Negotiation role: {negotiationRole === 'polite' ? 'Polite (waits)' : 'Impolite (initiates)'}
-                  </span>
-                )}
-              </Badge>
-            )}
-            {!roomReady && (
-              <Badge bg="warning" className="ms-2">
-                Waiting for {userRole === Role.PRACTITIONER ? 'patient' : 'practitioner'}
-                {negotiationRole && (
-                  <span className="ms-1">
-                    - Role: {negotiationRole === 'polite' ? 'Polite' : 'Impolite'}
-                  </span>
-                )}
-              </Badge>
-=======
     <div
       className="top-0 position-absolute h-100"
       style={{
@@ -321,7 +261,6 @@
             )}
             {userKind === "practitioner" && peerConnection && (
               <DoctorInterface peerConnection={peerConnection} />
->>>>>>> cd271a77
             )}
           </>
         )}
