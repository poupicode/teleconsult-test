--- conflicted
+++ resolved
@@ -1,8 +1,4 @@
-<<<<<<< HEAD
-import React, { useEffect, useState, useRef, useContext } from "react";
-=======
-import React, { useEffect, useState, useRef, useCallback, use } from "react";
->>>>>>> 29917bfa
+import React, { useEffect, useState, useRef, useContext, useCallback, use } from "react";
 import { useSelector, useDispatch } from "react-redux";
 import { RootState, store } from "@/app/store";
 import { RoomSupabase } from "../../features/room/roomSupabase";
@@ -19,13 +15,10 @@
 import RoomList from "@/components/room/RoomList";
 import { supabase } from "@/lib/supabaseClient";
 import Header from "@/components/Header";
-<<<<<<< HEAD
 import MediaStreamsContext from "@/contexts/MediaStreamsContext";
 import { StreamsByDevice, streamUpdated } from "@/features/streams/streamSlice";
-=======
 import BluetoothServiceCard from "@/components/bluetooth/BluetoothServiceCard";
 import { get } from "http";
->>>>>>> 29917bfa
 
 interface ConsultationRoomProps {
   onPeerConnectionReady?: (peerConnection: PeerConnection) => void;
@@ -247,15 +240,6 @@
       console.error("Error setting up WebRTC:", error);
     }
   };
-
-  const allMeasuresStore = useSelector((state: RootState) => state.measure);
-
-  useEffect(() => {
-    console.log(`---------------------------------------------
-      [ConsultationRoom] allMeasuresStore:
-      -----------------------------------------`, allMeasuresStore); 
-  }
-  , [allMeasuresStore]);
 
   // Stocker dans un state la fonction de connexion Bluetooth envoyé et remonté depuis BluetoothContext dans ConsultationRoom
 const [receiveHandleConnect, setReceiveHandleConnect] = React.useState<
