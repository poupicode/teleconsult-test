--- conflicted
+++ resolved
@@ -564,11 +564,7 @@
                             this.resetPeerConnection();
                         } else {
                             console.log('[WebRTC] ✅ Participant returned! Checking connection health...');
-<<<<<<< HEAD
-
-=======
                             
->>>>>>> 1c781120
                             // Check if connection is healthy or needs reset
                             if (this.isConnectionHealthy()) {
                                 console.log('[WebRTC] 🟢 Connection is healthy, no reset needed');
@@ -870,11 +866,7 @@
             const roleInfo = this.perfectNegotiation.getRoleInfo();
             debugLog('[WebRTC] Room ready after reset, Perfect Negotiation will handle connection initiation');
             debugLog('[WebRTC] P2P role info:', roleInfo);
-<<<<<<< HEAD
-
-=======
             
->>>>>>> 1c781120
             // 🚀 IMPORTANT: Trigger connection after reset when both participants are present
             // This ensures that if someone returns after the 3s timeout, a new negotiation starts
             this.perfectNegotiation.onRoomReady();
