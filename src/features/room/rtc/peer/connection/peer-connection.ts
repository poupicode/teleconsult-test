// Classe principale pour la gestion de la connexion WebRTC

import { SignalingService, SignalingMessage, UserPresence } from '../../signaling';
import { store } from '@/app/store';
import { getLatestIceConfig } from '../../ice/ice-config-slice';
import { cleanupRoomState, resetParticipantsConnection } from '../../../roomSlice';
import { Role, ChatMessage } from '../models/types';
import { DataChannelManager } from '../data-channel/data-channel-manager';
import { setupPeerConnectionListeners, IPeerConnection } from '../handlers/connection-handlers';
import { PerfectNegotiation } from '../negotiation/perfect-negotiation';

// Debug logging control - set to false in production
const DEBUG_LOGS = import.meta.env.DEV || false;

// Conditional logging functions
const debugLog = (message: string, ...args: any[]) => {
    if (DEBUG_LOGS) console.log(message, ...args);
};

const debugWarn = (message: string, ...args: any[]) => {
    if (DEBUG_LOGS) console.warn(message, ...args);
};

const debugError = (message: string, ...args: any[]) => {
    console.error(message, ...args); // Always log errors
};

// Interfaces pour les statistiques WebRTC
interface RTCStatsReport {
    forEach(callbackfn: (value: RTCStats) => void): void;
}

interface RTCStats {
    id: string;
    timestamp: number;
    type: string;
    [key: string]: any;
}

// Interface spécifique pour les statistiques de candidat ICE
interface RTCIceCandidateStats {
    id: string;
    timestamp: number;
    type: string;
    candidateType: string;
    ip: string;
    port: number;
    protocol: string;
    relayProtocol?: string;
    [key: string]: any;
}

// Interface spécifique pour les statistiques de paire de candidats ICE
interface RTCIceCandidatePairStats {
    id: string;
    timestamp: number;
    type: string;
    localCandidateId: string;
    remoteCandidateId: string;
    nominated: boolean;
    selected: boolean;
    state: string;
    priority: number;
    transportId: string;
    relayProtocol?: string;
    [key: string]: any;
}

// Interface pour l'analyse des candidats ICE
interface CandidateTypeCount {
    [key: string]: number;
}

export class PeerConnection implements IPeerConnection {
    private pc: RTCPeerConnection;
    private signaling: SignalingService;
    private dataChannelManager: DataChannelManager;
    private perfectNegotiation: PerfectNegotiation;
    private role: Role;
    private roomId: string;
    private clientId: string;
    private readyToNegotiate: boolean = false;
    private presenceResetTimeout: ReturnType<typeof setTimeout> | null = null;

    // ICE debugging
    private iceConnectionTimeout: NodeJS.Timeout | null = null;
    private iceStartTime: number = 0;
    private iceCandidates: { local: RTCIceCandidate[], remote: RTCIceCandidate[] } = { local: [], remote: [] };
    private hasRelay: boolean = false;

    // Callbacks
    private onConnectionStateChangeCallback: ((state: RTCPeerConnectionState) => void) | null = null;
    private onRoomReadyCallback: ((isReady: boolean) => void) | null = null;
    private onChatMessageCallback: ((message: ChatMessage) => void) | null = null;

    // Constantes exportées pour compatibilité
    public readonly ROLE = Role;

    constructor(roomId: string, clientId: string, role: Role) {
        debugLog(`[WebRTC] Creating PeerConnection with role: ${role}, roomId: ${roomId}, clientId: ${clientId}`);
        this.roomId = roomId;
        this.clientId = clientId;
        this.role = role;

        // Dispatch action to ensure the latest ICE configuration
        store.dispatch(getLatestIceConfig());

        // Get the ICE configuration from the store
        const iceConfig = store.getState().iceConfig.config;
        debugLog('[WebRTC] Using ICE configuration:', JSON.stringify(iceConfig));

        // Vérifier si les serveurs TURN sont bien configurés
        this.checkTurnConfiguration(iceConfig);

        // Note: Test TURN désactivé temporairement car il interfère avec la connexion principale
        // this.testTurnServer('turn:turn.ekami.ch:3478', 'wei', 'toto1234');

        // Initialize signaling
        this.signaling = new SignalingService(roomId, clientId, role);

        // Initialize WebRTC peer connection with the ICE configuration
        this.pc = new RTCPeerConnection(iceConfig);

        // Initialize DataChannel manager with a function that toujours returns the current peer connection
        this.dataChannelManager = new DataChannelManager(
            () => this.pc,  // Cette fonction fournira toujours la connexion peer actuelle
            this.roomId,
            this.clientId,
            this.role
        );

        // Initialize Perfect Negotiation with reference to this PeerConnection instance
        this.perfectNegotiation = new PerfectNegotiation(
            this.pc,
            this.signaling,
            this.roomId,
            this.clientId,
            this.role,
            this // Pass reference to PeerConnection for DataChannel triggering
        );

        // Register callback for connection state changes
        this.perfectNegotiation.onConnectionStateChanged((state) => {
            if (this.onConnectionStateChangeCallback) {
                this.onConnectionStateChangeCallback(state);
            }
        });

        // Setup peer connection listeners
        this.setupListeners();

        // Setup custom ICE debugging
        this.setupIceDebugging();
    }

    // Vérifier si la configuration TURN est valide
    private checkTurnConfiguration(iceConfig: RTCConfiguration) {
        if (!iceConfig.iceServers || iceConfig.iceServers.length === 0) {
            console.error('[WebRTC] No ICE servers configured!');
            return;
        }

        // Recherche des serveurs TURN
        let hasTurnServer = false;
        for (const server of iceConfig.iceServers) {
            if (!server.urls) continue;

            const urls = Array.isArray(server.urls) ? server.urls : [server.urls];

            for (const url of urls) {
                if (typeof url === 'string' && url.startsWith('turn:')) {
                    hasTurnServer = true;
                    // Vérifier les identifiants TURN
                    if (!server.username || !server.credential) {
                        console.warn(`[WebRTC] TURN server ${url} missing credentials!`);
                    } else {
                        console.log(`[WebRTC] Found TURN server: ${url}`);
                    }
                }
            }
        }

        if (!hasTurnServer) {
            console.warn('[WebRTC] No TURN servers found in configuration! This will cause connection issues in restrictive networks.');
        }
    }

    // Configuration du débogage ICE avancé
    private setupIceDebugging() {
        // Nettoyer les timers existants
        if (this.iceConnectionTimeout) {
            clearTimeout(this.iceConnectionTimeout);
            this.iceConnectionTimeout = null;
        }

        // Réinitialiser les variables de débogage ICE
        this.iceStartTime = Date.now();
        this.iceCandidates = { local: [], remote: [] };
        this.hasRelay = false;

        console.log('[WebRTC-ICE] Setting up ICE debugging and candidate handling');

        // ====== ICE DEBUGGING ET MONITORING ======
        // Note: ICE candidate handling is now managed by Perfect Negotiation
        // This section only handles debugging and monitoring
        console.log('[WebRTC-ICE] Setting up ICE debugging and monitoring');

        // Let Perfect Negotiation handle ICE candidates, we just monitor
        // No pc.onicecandidate here to avoid conflicts with Perfect Negotiation

        // Surveiller les changements d'état de connexion ICE
        this.pc.oniceconnectionstatechange = () => {
            const state = this.pc.iceConnectionState;
            console.log(`[WebRTC-ICE] Connection state changed: ${state}`);

            switch (state) {
                case 'checking':
                    console.log(`[WebRTC-ICE] Started checking candidates. Time elapsed: ${Date.now() - this.iceStartTime}ms`);
                    break;

                case 'connected':
                case 'completed':
                    if (this.iceConnectionTimeout) {
                        clearTimeout(this.iceConnectionTimeout);
                        this.iceConnectionTimeout = null;
                    }
                    console.log(`[WebRTC-ICE] Connection established in ${Date.now() - this.iceStartTime}ms`);
                    console.log(`[WebRTC-ICE] Using TURN relay: ${this.hasRelay ? 'Yes' : 'No/Unknown'}`);

                    // Analyser les statistiques détaillées après connexion
                    setTimeout(() => this.getDetailedConnectionStats(), 1000);
                    break;

                case 'failed':
                    console.error('[WebRTC-ICE] Connection failed. This is likely due to a TURN server issue or network restriction.');
                    this.logIceStats();

                    // Try Perfect Negotiation automatic reconnection if both peers are still present
                    if (this.signaling.hasPatientAndPractitioner()) {
                        console.log('[WebRTC-ICE] Both peers present, attempting Perfect Negotiation reconnection...');
                        setTimeout(() => {
                            this.perfectNegotiation.attemptReconnection();
                        }, 1000); // Small delay to let logs complete
                    } else {
                        console.log('[WebRTC-ICE] Peer absent, not attempting reconnection');
                    }
                    break;

                case 'disconnected':
                    console.warn('[WebRTC-ICE] Connection disconnected, monitoring for recovery...');

                    // Give Perfect Negotiation time to handle reconnection automatically
                    setTimeout(() => {
                        if (this.pc.iceConnectionState === 'disconnected' &&
                            this.signaling.hasPatientAndPractitioner()) {
                            console.log('[WebRTC-ICE] Still disconnected with both peers present, attempting Perfect Negotiation reconnection...');
                            this.perfectNegotiation.attemptReconnection();
                        }
                    }, 5000); // Wait longer for natural recovery
                    break;
            }
        };
    }

    // Méthode pour réessayer d'ajouter tous les candidats ICE en cas d'échec de connexion
    private async retryAddingIceCandidates() {
        console.log('[WebRTC-ICE] Retrying to add all accumulated ICE candidates...');

        // Réessayer d'ajouter tous les candidats distants accumulés
        for (const candidate of this.iceCandidates.remote) {
            try {
                await this.pc.addIceCandidate(new RTCIceCandidate(candidate));
                console.log('[WebRTC-ICE] Re-added remote ICE candidate:', candidate.candidate);
            } catch (err) {
                console.error('[WebRTC-ICE] Failed to re-add remote ICE candidate:', err);
            }
        }

        console.log(`[WebRTC-ICE] Retry complete. ${this.iceCandidates.remote.length} remote candidates re-processed.`);
    }

    // Analyse un candidat ICE pour déterminer son type et détecter les problèmes potentiels
    private analyzeIceCandidate(candidate: RTCIceCandidate, isLocal: boolean) {
        const candidateStr = candidate.candidate;
        if (!candidateStr) return;

        try {
            // Vérifier si c'est un candidat relay (TURN)
            if (candidateStr.includes(' typ relay ')) {
                this.hasRelay = true;
                console.log(`[WebRTC-ICE] ${isLocal ? 'Local' : 'Remote'} TURN relay candidate found: ${candidateStr}`);

                // Extraire l'adresse IP du serveur TURN utilisé
                const ipMatch = candidateStr.match(/([0-9]{1,3}\.[0-9]{1,3}\.[0-9]{1,3}\.[0-9]{1,3})/);
                if (ipMatch) {
                    console.log(`[WebRTC-ICE] TURN server IP: ${ipMatch[1]}`);
                }

                // Vérifier le protocole utilisé (UDP/TCP)
                if (candidateStr.includes('udp')) {
                    console.log('[WebRTC-ICE] Using UDP protocol for TURN');
                } else if (candidateStr.includes('tcp')) {
                    console.log('[WebRTC-ICE] Using TCP protocol for TURN');
                }
            }

            // Extraire le type de candidat
            const match = candidateStr.match(/ typ ([a-z]+) /);
            if (match) {
                const type = match[1]; // host, srflx, prflx ou relay
                console.log(`[WebRTC-ICE] ${isLocal ? 'Local' : 'Remote'} candidate type: ${type}`);

                // Si on reçoit un candidat distant, c'est un bon signe que la communication fonctionne
                if (!isLocal) {
                    console.log('[WebRTC-ICE] Successfully received remote candidate - signaling is working');
                }
            }
        } catch (err) {
            console.error('[WebRTC-ICE] Error analyzing candidate:', err);
        }
    }

    // Analyse les statistiques de connexion pour comprendre les problèmes
    private async getDetailedConnectionStats() {
        try {
            if (!this.pc.getStats) {
                console.log('[WebRTC-ICE] getStats API not available');
                return;
            }

            const stats = await this.pc.getStats();
            let selectedPair: RTCIceCandidatePairStats | null = null;
            let localCandidate: RTCIceCandidateStats | null = null;
            let remoteCandidate: RTCIceCandidateStats | null = null;

            stats.forEach((report: RTCStats) => {
                if (report.type === 'transport') {
                    console.log('[WebRTC-ICE] Transport:', report);
                }

                // Trouver la paire de candidats sélectionnée
                if (report.type === 'candidate-pair' && report.selected === true) {
                    selectedPair = report as RTCIceCandidatePairStats;
                    console.log('[WebRTC-ICE] Selected candidate pair:', report);
                }

                // Stocker les informations sur les candidats
                if (report.type === 'local-candidate') {
                    if (selectedPair && report.id === selectedPair.localCandidateId) {
                        localCandidate = report as RTCIceCandidateStats;
                    }
                }

                if (report.type === 'remote-candidate') {
                    if (selectedPair && report.id === selectedPair.remoteCandidateId) {
                        remoteCandidate = report as RTCIceCandidateStats;
                    }
                }
            });

            // Analyser la paire sélectionnée
            if (selectedPair && localCandidate && remoteCandidate) {
                console.log('[WebRTC-ICE] Connection established using:');
                console.log(`[WebRTC-ICE] Local: ${(localCandidate as RTCIceCandidateStats).candidateType} (${(localCandidate as RTCIceCandidateStats).protocol}) - ${(localCandidate as RTCIceCandidateStats).ip}:${(localCandidate as RTCIceCandidateStats).port}`);
                console.log(`[WebRTC-ICE] Remote: ${(remoteCandidate as RTCIceCandidateStats).candidateType} (${(remoteCandidate as RTCIceCandidateStats).protocol}) - ${(remoteCandidate as RTCIceCandidateStats).ip}:${(remoteCandidate as RTCIceCandidateStats).port}`);

                if ((localCandidate as RTCIceCandidateStats).candidateType === 'relay' || (remoteCandidate as RTCIceCandidateStats).candidateType === 'relay') {
                    console.log('[WebRTC-ICE] Connection using TURN relay');
                    // Identifier quel serveur TURN est utilisé
                    if ((localCandidate as RTCIceCandidateStats).relayProtocol || (remoteCandidate as RTCIceCandidateStats).relayProtocol) {
                        console.log(`[WebRTC-ICE] Relay protocol: ${(localCandidate as RTCIceCandidateStats).relayProtocol || (remoteCandidate as RTCIceCandidateStats).relayProtocol}`);
                    }
                } else {
                    console.log('[WebRTC-ICE] Direct connection (no TURN relay)');
                }
            }

        } catch (err) {
            console.error('[WebRTC-ICE] Error getting connection stats:', err);
        }
    }

    // Journalise les statistiques ICE pour le débogage
    private logIceStats() {
        console.log('[WebRTC-ICE] === ICE Connection Diagnostics ===');
        console.log(`[WebRTC-ICE] Connection state: ${this.pc.iceConnectionState}`);
        console.log(`[WebRTC-ICE] Gathering state: ${this.pc.iceGatheringState}`);
        console.log(`[WebRTC-ICE] Signaling state: ${this.pc.signalingState}`);
        console.log(`[WebRTC-ICE] Local candidates: ${this.iceCandidates.local.length}`);
        console.log(`[WebRTC-ICE] Remote candidates: ${this.iceCandidates.remote.length}`);

        // Types de candidats locaux
        const localTypes: CandidateTypeCount = this.iceCandidates.local.reduce((acc: CandidateTypeCount, candidate) => {
            const match = candidate.candidate.match(/ typ ([a-z]+) /);
            if (match) {
                const type = match[1];
                acc[type] = (acc[type] || 0) + 1;
            }
            return acc;
        }, {});
        console.log('[WebRTC-ICE] Local candidate types:', localTypes);

        // Types de candidats distants
        if (this.iceCandidates.remote.length > 0) {
            console.log('[WebRTC-ICE] Remote candidates details:');
            this.iceCandidates.remote.forEach((candidate, index) => {
                console.log(`[WebRTC-ICE] Remote candidate ${index}:`, candidate);
            });
        } else {
            console.warn('[WebRTC-ICE] No remote candidates received - this is the main reason for connection failure');
        }

        // Vérifier les facteurs courants de défaillance
        if (!this.hasRelay) {
            console.warn('[WebRTC-ICE] No TURN relay candidates found - this often causes connection failures in restrictive networks');
        }

        if (this.pc.iceConnectionState === 'failed') {
            console.warn('[WebRTC-ICE] Connection failure may be due to:');
            console.warn('- TURN server inaccessible ou mal configuré');
            console.warn('- Identifiants TURN invalides ou expirés');
            console.warn('- Ports bloqués par pare-feu');
            console.warn('- Restrictions de réseau trop strictes');
        }

        // Afficher la configuration ICE
        const iceConfig = store.getState().iceConfig.config;
        console.log('[WebRTC-ICE] Current ICE configuration:', JSON.stringify(iceConfig));
    }

    // Test explicite d'accessibilité au serveur TURN
    private testTurnServer(url: string, username: string, credential: string) {
        console.log(`[TURN-TEST] Testing TURN server: ${url}`);

        // Créer une configuration ICE spécifique pour ce test
        const testConfig = {
            iceServers: [{
                urls: [url],
                username: username,
                credential: credential
            }],
            iceTransportPolicy: 'relay' as RTCIceTransportPolicy // Force l'utilisation des serveurs TURN uniquement
        };

        // Créer une connexion peer temporaire pour tester
        const pc1 = new RTCPeerConnection(testConfig);
        const pc2 = new RTCPeerConnection(testConfig);

        // Suivre si des candidats relay sont générés
        let relayFound = false;

        // Gérer les candidats ICE générés par pc1
        pc1.onicecandidate = (event) => {
            if (event.candidate) {
                console.log(`[TURN-TEST] Candidate: ${event.candidate.candidate}`);

                // Vérifier si c'est un candidat relay (TURN)
                if (event.candidate.candidate.includes(' typ relay ')) {
                    relayFound = true;
                    console.log('[TURN-TEST] SUCCESS: TURN server is accessible and credentials are valid!');
                }
            } else {
                // Fin de la collecte des candidats
                if (!relayFound) {
                    console.error('[TURN-TEST] FAILURE: No relay candidates found. TURN server is not accessible or credentials are invalid.');
                    console.log('[TURN-TEST] Common issues:');
                    console.log('- TURN server could be down or unreachable');
                    console.log('- Credentials may have expired');
                    console.log('- Network might be blocking UDP/TCP ports');
                    console.log('- TURN server might have reached its connection limit');
                }

                // Nettoyer
                setTimeout(() => {
                    pc1.close();
                    pc2.close();
                }, 5000);
            }
        };

        // Configurer le test en créant un canal de données
        const dc = pc1.createDataChannel('turnTest');

        pc1.createOffer().then((offer) => {
            return pc1.setLocalDescription(offer);
        }).then(() => {
            // L'offre a été créée, la collecte des candidats ICE va commencer
            console.log('[TURN-TEST] Offer created, ICE gathering starting...');
        }).catch((err) => {
            console.error('[TURN-TEST] Error testing TURN server:', err);
        });

        // Définir un timeout pour le test au cas où aucun candidat n'est généré
        setTimeout(() => {
            if (!relayFound) {
                console.error('[TURN-TEST] TIMEOUT: No relay candidates received within 5 seconds');
            }
        }, 5000);
    }

    // Méthode pour configurer tous les listeners
    private setupListeners() {
        // Setup listeners pour la PeerConnection
        setupPeerConnectionListeners(this, this.pc);

        // Setup listeners pour les messages de chat du DataChannelManager
        this.dataChannelManager.onChatMessage((message) => {
            if (this.onChatMessageCallback) {
                this.onChatMessageCallback(message);
            }
        });
    }

    // Setup signaling listening
    private async setupSignalingListeners() {
        console.log('[WebRTC] Setting up signaling listeners');

        // Note: Signaling message handling is now managed by Perfect Negotiation
        // The PerfectNegotiation class handles all offer/answer/ice-candidate messages
        // This eliminates race conditions and implements proper collision detection

        // Écouter les changements de présence dans la salle
        this.signaling.onPresenceChange((presences: UserPresence[]) => {
            console.log('[WebRTC] Room presence changed:', presences);

            // Vérifier si un patient et un praticien sont présents
            const hasPatientAndPractitioner = this.signaling.hasPatientAndPractitioner();
            console.log(`[WebRTC] Room has patient and practitioner: ${hasPatientAndPractitioner}`);

            // Si un reset était prévu mais que les deux sont à nouveau présents, l'annuler
            if (hasPatientAndPractitioner && this.presenceResetTimeout) {
                clearTimeout(this.presenceResetTimeout);
                this.presenceResetTimeout = null;
                console.log('[WebRTC] Participant reconnected before timeout — reset cancelled');
                console.log('[WebRTC] Resuming existing connection, no need to reinitialize');
                return; // Sortir immédiatement car on récupère la connexion existante
            }

            // Si le statut a changé, mettre à jour et notifier
            if (this.readyToNegotiate !== hasPatientAndPractitioner) {
                const wasReady = this.readyToNegotiate;
                this.readyToNegotiate = hasPatientAndPractitioner;

                // Si la salle était prête avant mais ne l'est plus maintenant, cela signifie
                // qu'un participant s'est déconnecté
                if (wasReady && !hasPatientAndPractitioner) {
                    console.log('[WebRTC] A participant disconnected, resetting peer connection');

                    // Perfect Negotiation compatible timeout logic for practitioner  
                    // Only reset if connection is truly failed and patient is still absent
                    if (this.role === Role.PRACTITIONER) {
                        // Check if connection failed while patient is absent
                        const connectionFailed = this.pc.connectionState === 'failed' ||
                            (this.pc.connectionState === 'disconnected' &&
                                this.pc.iceConnectionState === 'failed');

                        const patientAbsent = !this.signaling.hasPatientAndPractitioner();

                        if (connectionFailed && patientAbsent) {
                            console.warn('[WebRTC] Connection failed and patient absent. Resetting immediately...');
                            this.resetPeerConnection();
                            return;
                        }

                        if (patientAbsent &&
                            (this.pc.connectionState === 'connected' || this.pc.connectionState === 'connecting')) {
                            console.warn('[WebRTC] Patient absent but connection still active. Waiting before reset...');

                            if (this.presenceResetTimeout) {
                                clearTimeout(this.presenceResetTimeout);
                            }

                            this.presenceResetTimeout = setTimeout(() => {
                                const stillMissing = !this.signaling.hasPatientAndPractitioner();

                                if (stillMissing) {
                                    console.warn('[WebRTC] Patient still absent after timeout. Resetting...');
                                    this.resetPeerConnection();
                                } else {
                                    console.log('[WebRTC] Patient returned. No reset needed.');
                                }

                                this.presenceResetTimeout = null;
                            }, 3000); // Longer timeout to allow for Perfect Negotiation recovery

                            return;
                        }
                    }

                    // Perfect Negotiation compatible timeout logic for patient
                    // Only reset if connection is truly failed and practitioner is still absent
                    if (this.role === Role.PATIENT) {
                        // Check if connection failed while practitioner is absent
                        const connectionFailed = this.pc.connectionState === 'failed' ||
                            (this.pc.connectionState === 'disconnected' &&
                                this.pc.iceConnectionState === 'failed');

                        const practitionerAbsent = !this.signaling.hasPatientAndPractitioner();

                        if (connectionFailed && practitionerAbsent) {
                            console.warn('[WebRTC] Connection failed and practitioner absent. Resetting immediately...');
                            this.resetPeerConnection();
                            return;
                        }

                        if (practitionerAbsent &&
                            (this.pc.connectionState === 'connected' || this.pc.connectionState === 'connecting')) {
                            console.warn('[WebRTC] Practitioner absent but connection still active. Waiting before reset...');

                            if (this.presenceResetTimeout) {
                                clearTimeout(this.presenceResetTimeout);
                            }

                            this.presenceResetTimeout = setTimeout(() => {
                                const stillMissing = !this.signaling.hasPatientAndPractitioner();

                                if (stillMissing) {
                                    console.warn('[WebRTC] Practitioner still absent after timeout. Resetting...');
                                    this.resetPeerConnection();
                                } else {
                                    console.log('[WebRTC] Practitioner returned. No reset needed.');
                                }

                                this.presenceResetTimeout = null;
                            }, 5000); // Longer timeout to allow for Perfect Negotiation recovery

                            return;
                        }
                    }
                }

                // Notifier que la salle est prête pour la connexion
                if (this.onRoomReadyCallback) {
                    this.onRoomReadyCallback(this.readyToNegotiate);
                }

                // Perfect Negotiation P2P: Let the first to arrive initiate, regardless of business role
                // The negotiation is now handled entirely by Perfect Negotiation based on arrival order
                if (this.readyToNegotiate) {
                    const roleInfo = this.perfectNegotiation.getRoleInfo();
                    debugLog(`[WebRTC] Room ready for P2P connection. Role info:`, roleInfo);

                    // Perfect Negotiation will handle all connection initiation automatically
                    debugLog(`[WebRTC] Perfect Negotiation enabled - role: ${roleInfo.isPolite ? 'polite' : 'impolite'}`);
                    debugLog('[WebRTC] DataChannel creation will be handled by Perfect Negotiation via negotiationneeded events');

                    // Notify Perfect Negotiation that room is ready
                    this.perfectNegotiation.onRoomReady();
                }
            }
        });
    }

    // Connect to signaling service and set up listeners
    async connect() {
        console.log('[WebRTC] Connecting to signaling service');

        // Réinitialiser l'état avant de se connecter
        this.readyToNegotiate = false;
        this.iceCandidates = { local: [], remote: [] };
        this.hasRelay = false;

        // Se connecter au service de signalisation
        await this.signaling.connect();

        // Configurer les écouteurs de signalisation
        await this.setupSignalingListeners();

        console.log('[WebRTC] Connected to signaling service and setup completed');
    }

    // Créer une offre pour établir la connexion
    async createOffer() {
        console.log('[WebRTC] Note: Perfect Negotiation handles all offer creation automatically');
        console.log('[WebRTC] This method is kept for compatibility but offer creation is managed by Perfect Negotiation');
        // Perfect Negotiation handles all offer creation via negotiationneeded events
        // No manual intervention needed - the pattern will handle everything automatically
    }

    // Configure les événements pour le dataChannel
    setupDataChannel(channel: RTCDataChannel) {
        this.dataChannelManager.setupDataChannel(channel);
    }

    // Envoyer un message de chat
    sendChatMessage(content: string): boolean {
        return this.dataChannelManager.sendChatMessage(content);
    }

    // S'abonner aux messages de chat
    onChatMessage(callback: (message: ChatMessage) => void) {
        this.onChatMessageCallback = callback;
    }

    // Vérifier si le dataChannel est disponible
    isDataChannelAvailable(): boolean {
        return this.dataChannelManager.isDataChannelAvailable();
    }

    // Vérifier si la salle est prête pour la connexion (patient + praticien présents)
    isRoomReady(): boolean {
        return this.readyToNegotiate;
    }

    // Callback pour les changements d'état de la salle
    onRoomReady(callback: (isReady: boolean) => void) {
        this.onRoomReadyCallback = callback;
    }

    // Handle connection state changes
    onConnectionStateChange(callback: (state: RTCPeerConnectionState) => void) {
        this.onConnectionStateChangeCallback = callback;
    }

    // Check if connected
    isConnected(): boolean {
        return this.pc.connectionState === 'connected';
    }

    // Close the connection
    async disconnect() {
        console.log('[WebRTC] Disconnecting from room:', this.roomId);

        try {
            // Nettoyer les timers
            if (this.iceConnectionTimeout) {
                clearTimeout(this.iceConnectionTimeout);
                this.iceConnectionTimeout = null;
            }

            // Nettoyer le timeout de reset de présence
            if (this.presenceResetTimeout) {
                clearTimeout(this.presenceResetTimeout);
                this.presenceResetTimeout = null;
            }

            // Fermer le canal de données
            this.dataChannelManager.closeDataChannel();

            // Clean up Perfect Negotiation
            this.perfectNegotiation.destroy();

            // Désactiver tous les gestionnaires d'événements de la connexion peer
            // Note: Perfect Negotiation already cleaned its handlers, but we ensure cleanup
            this.pc.onicecandidate = null;
            this.pc.onconnectionstatechange = null;
            this.pc.oniceconnectionstatechange = null;
            this.pc.onsignalingstatechange = null;
            this.pc.onnegotiationneeded = null;
            this.pc.ondatachannel = null;

            console.log('[WebRTC] Closing peer connection');
            this.pc.close();

            console.log('[WebRTC] Disconnecting signaling service');
            await this.signaling.disconnect();

            // Réinitialiser l'état et les collections
            this.readyToNegotiate = false;

            // S'assurer que les candidats ICE sont correctement nettoyés
            this.iceCandidates = { local: [], remote: [] };
            this.hasRelay = false;


            // Forcer une mise à jour de l'état pour les composants qui observent
            // les changements de statut du dataChannel
            store.dispatch({
                type: 'webrtc/connectionStatusChanged', payload: {
                    status: 'disconnected',
                    roomId: this.roomId
                }
            });

            // Forcer un dispatch explicite quand on quitte une room pour éviter
            // tout comportement résiduel
            store.dispatch({ type: 'webrtc/dataChannelStatusChanged' });

            // Nettoyer toute référence à cette salle dans le state Redux
            store.dispatch(cleanupRoomState({ roomId: this.roomId }));

            console.log('[WebRTC] Disconnection complete from room:', this.roomId);
        } catch (error) {
            console.error('[WebRTC] Error during disconnect:', error);

            // Même en cas d'erreur, forcer les notifications de déconnexion
            // pour éviter que l'interface reste bloquée dans un état incohérent
            store.dispatch({
                type: 'webrtc/connectionStatusChanged', payload: {
                    status: 'disconnected',
                    roomId: this.roomId
                }
            });
            store.dispatch({ type: 'webrtc/dataChannelStatusChanged' });
        }
    }

    // Réinitialiser la connexion RTC peer
    private resetPeerConnection() {
        console.log('[WebRTC] Resetting peer connection for room:', this.roomId);

        // Fermer le canal de données
        this.dataChannelManager.closeDataChannel();

        // Clean up old Perfect Negotiation instance
        this.perfectNegotiation.destroy();

        // Nettoyer les timers existants
        if (this.iceConnectionTimeout) {
            clearTimeout(this.iceConnectionTimeout);
            this.iceConnectionTimeout = null;
        }

        // Nettoyer le timeout de reset de présence
        if (this.presenceResetTimeout) {
            clearTimeout(this.presenceResetTimeout);
            this.presenceResetTimeout = null;
        }

        // Désactiver tous les gestionnaires d'événements de la connexion peer
        // Note: Perfect Negotiation already cleaned its handlers, but we ensure cleanup
        this.pc.onicecandidate = null;
        this.pc.onconnectionstatechange = null;
        this.pc.oniceconnectionstatechange = null;
        this.pc.onsignalingstatechange = null;
        this.pc.onnegotiationneeded = null;
        this.pc.ondatachannel = null;

        // Fermer l'ancienne connexion peer
        this.pc.close();

        // Récupérer la configuration ICE actuelle
        const iceConfig = store.getState().iceConfig.config;

        // Recréer une nouvelle connexion peer avec la même configuration
        this.pc = new RTCPeerConnection(iceConfig);

        // Réinitialiser les collections de candidats ICE
        this.iceCandidates = { local: [], remote: [] };
        this.hasRelay = false;

        // Reinitialize Perfect Negotiation with the new peer connection
        this.perfectNegotiation = new PerfectNegotiation(
            this.pc,
            this.signaling,
            this.roomId,
            this.clientId,
            this.role,
            this // Pass reference to PeerConnection for DataChannel triggering
        );

        // Register callback for connection state changes
        this.perfectNegotiation.onConnectionStateChanged((state) => {
            if (this.onConnectionStateChangeCallback) {
                this.onConnectionStateChangeCallback(state);
            }
        });

        // Update data channel manager with new peer connection
        this.dataChannelManager = new DataChannelManager(
            () => this.pc,
            this.roomId,
            this.clientId,
            this.role
        );

        // NOTE: Ne pas réinitialiser this.readyToNegotiate ici car cet état doit être géré
        // par la logique de présence. Si on le remet à false, cela empêche la reconnexion
        // immédiate quand les deux participants sont présents.

        // Reconfigurer tous les écouteurs d'événements de base
        this.setupListeners();

        // Reconfigurer le débogage ICE (crucial pour l'envoi des candidats ICE)
        this.setupIceDebugging();

        // Vérifier si la salle est prête pour la négociation après la réinitialisation
        // Perfect Negotiation P2P: Let arrival order determine who initiates, not business role
        const hasPatientAndPractitioner = this.signaling.hasPatientAndPractitioner();
        debugLog(`[WebRTC] After reset, room has patient and practitioner: ${hasPatientAndPractitioner}`);

        // Perfect Negotiation will handle all reconnection and data channel creation automatically
        if (hasPatientAndPractitioner) {
            const roleInfo = this.perfectNegotiation.getRoleInfo();
            debugLog('[WebRTC] Room ready after reset, Perfect Negotiation will handle connection initiation');
            debugLog('[WebRTC] P2P role info:', roleInfo);
        }

        // Notifier explicitement le changement d'état de connexion, car la nouvelle
        // instance de PeerConnection ne déclenche pas automatiquement l'événement
        if (this.onConnectionStateChangeCallback) {
            console.log('[WebRTC] Explicitly updating connection state to "disconnected"');
            this.onConnectionStateChangeCallback('disconnected');
        }

        // Forcer une mise à jour de l'état pour les composants qui observent
        // les changements de statut du dataChannel et de la connexion
        store.dispatch({ type: 'webrtc/dataChannelStatusChanged' });
        store.dispatch({
            type: 'webrtc/connectionStatusChanged', payload: {
                status: 'reset',
                roomId: this.roomId
            }
        });

        console.log('[WebRTC] Peer connection has been reset for room:', this.roomId);
    }

    // Getters pour permettre l'accès aux handlers
    getPeerConnection(): RTCPeerConnection {
        return this.pc;
    }

    getSignaling(): SignalingService {
        return this.signaling;
    }

    getRoomId(): string {
        return this.roomId;
    }

    getRole(): Role {
        return this.role;
    }

    getOnConnectionStateChangeCallback(): ((state: RTCPeerConnectionState) => void) | null {
        return this.onConnectionStateChangeCallback;
    }

    // Setter pour le DataChannel
    setDataChannel(channel: RTCDataChannel) {
        this.dataChannelManager.setDataChannel(channel);
    }
<<<<<<< HEAD

    // Perfect Negotiation debugging and monitoring
    getPerfectNegotiationState() {
        return this.perfectNegotiation.getNegotiationState();
    }

    isAttemptingReconnection(): boolean {
        return this.perfectNegotiation.isAttemptingReconnection();
    }

    // Public method for Perfect Negotiation to trigger DataChannel creation
    // This is the ONLY way DataChannel should be created - through Perfect Negotiation
    triggerDataChannelCreation(): void {
        console.log('[WebRTC] Perfect Negotiation triggering DataChannel creation');
        this.dataChannelManager.createDataChannel();
    }
=======
    getDataChannelManager(): DataChannelManager {  //bluetooth
  return this.dataChannelManager;
}

>>>>>>> 72270dd1
}<|MERGE_RESOLUTION|>--- conflicted
+++ resolved
@@ -931,7 +931,6 @@
     setDataChannel(channel: RTCDataChannel) {
         this.dataChannelManager.setDataChannel(channel);
     }
-<<<<<<< HEAD
 
     // Perfect Negotiation debugging and monitoring
     getPerfectNegotiationState() {
@@ -948,10 +947,8 @@
         console.log('[WebRTC] Perfect Negotiation triggering DataChannel creation');
         this.dataChannelManager.createDataChannel();
     }
-=======
     getDataChannelManager(): DataChannelManager {  //bluetooth
   return this.dataChannelManager;
 }
 
->>>>>>> 72270dd1
 }