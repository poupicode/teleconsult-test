// Gestionnaire des canaux de données

import { store } from '@/app/store';
import { messageReceived } from '@/features/chat/chatSlice';
import { Role, DataChannelMessage, ChatMessage } from '../models/types';

export class DataChannelManager {
    private getPeerConnection: () => RTCPeerConnection; // Fonction pour récupérer la connexion actuelle
    private dataChannel: RTCDataChannel | null = null;
    private roomId: string;
    private clientId: string;
    private role: Role;
    private onChatMessageCallback: ((message: ChatMessage) => void) | null = null;
    private onMeasurementCallback: ((data: object) => void) | null = null;

onMeasurement(callback: (data: object) => void) {
    this.onMeasurementCallback = callback;
}

    constructor(peerConnectionProvider: () => RTCPeerConnection, roomId: string, clientId: string, role: Role) {
        this.getPeerConnection = peerConnectionProvider;
        this.roomId = roomId;
        this.clientId = clientId;
        this.role = role;
    }

    // Créer un canal de données pour toutes les communications
    createDataChannel(): RTCDataChannel | null {
        try {
            if (this.dataChannel) {
                if (this.dataChannel.readyState === 'open') {
                    console.log('[WebRTC] Data channel already exists and is open, reusing it');
                    return this.dataChannel;
                } else if (this.dataChannel.readyState === 'closing' || this.dataChannel.readyState === 'connecting') {
                    console.warn('[WebRTC] Data channel is not usable (state: ' + this.dataChannel.readyState + '), creating new one');
                    this.closeDataChannel(); // force cleanup
                } else {
                    console.warn('[WebRTC] Existing data channel is closed, creating new one');
                    this.dataChannel = null;
                }
            }

            // Récupérer la connexion actuelle au moment de créer le canal
            const pc = this.getPeerConnection();

            // Vérifier que la connexion peer est dans un état valide avant de créer le canal
            if (pc.connectionState === 'closed' || pc.signalingState === 'closed') {
                console.error('[WebRTC] Cannot create data channel - peer connection is closed');
                return null;
            }

            // Créer un canal de données général pour toutes les communications
            this.dataChannel = pc.createDataChannel('data-channel');
            console.log('[WebRTC] Created data channel for all communications');

            this.setupDataChannel(this.dataChannel);

            return this.dataChannel;
        } catch (err) {
            console.error('[WebRTC] Error creating data channel:', err);
            return null;
        }
    }

    // Configure les événements pour le dataChannel
    setupDataChannel(channel: RTCDataChannel) {
        channel.onopen = () => {
            console.log('[WebRTC] Data channel opened');
            // Forcer une mise à jour de l'interface en utilisant un dispatch vide
            // Cela permettra aux composants qui observent l'état de se re-rendre
            store.dispatch({ type: 'webrtc/dataChannelStatusChanged' });
        };

        channel.onclose = () => {
            console.log('[WebRTC] Data channel closed');
            this.dataChannel = null;
            // Forcer une mise à jour de l'interface
            store.dispatch({ type: 'webrtc/dataChannelStatusChanged' });
        };

        channel.onerror = (error) => {
            // Vérifier si c'est une fermeture normale par l'autre participant
            const rtcError = (error as RTCErrorEvent).error;
            if (rtcError && rtcError.name === 'OperationError' &&
                rtcError.message.includes('User-Initiated Abort')) {
                console.log('[WebRTC] Data channel closed by remote peer (normal)');
            } else {
                console.error('[WebRTC] Data channel error:', error);
            }
            // Forcer une mise à jour de l'interface
            store.dispatch({ type: 'webrtc/dataChannelStatusChanged' });
        };

        channel.onmessage = (event) => {
            try {
                const message = JSON.parse(event.data) as DataChannelMessage;
                console.log(`[WebRTC] Received message of type: ${message.type}`, message);

                // Traiter les différents types de messages
                switch (message.type) {
                    case 'chat':
                        const chatMessage: ChatMessage = {
                            sender: message.sender,
                            senderRole: message.senderRole,
                            content: message.payload,
                            timestamp: message.timestamp
                        };

                        // Dispatch le message au store
                        store.dispatch(messageReceived({
                            roomId: this.roomId,
                            message: chatMessage
                        }));

                        // Appeler le callback s'il existe
                        if (this.onChatMessageCallback) {
                            this.onChatMessageCallback(chatMessage);
                        }
                        break;
                        case 'measurement':
        if (this.onMeasurementCallback) {
            this.onMeasurementCallback(message.payload);
        }
        break;

                    case 'channel_closing':
                        console.log('[WebRTC] Remote peer is closing data channel gracefully');
                        // Pas besoin de faire quoi que ce soit, le canal va se fermer naturellement
                        break;

                    // Ajouter d'autres types de messages ici
                    default:
                        console.log(`[WebRTC] Unhandled message type: ${message.type}`);
                }
            } catch (err) {
                console.error('[WebRTC] Error parsing message:', err);
            }
        };
    }

    // Envoyer un message via le dataChannel
    sendDataChannelMessage(type: string, payload: any): boolean {
        if (!this.dataChannel || this.dataChannel.readyState !== 'open') {
            console.error('[WebRTC] Cannot send message, data channel not ready');
            return false;
        }

        try {
            const message: DataChannelMessage = {
                type,
                payload,
                sender: this.clientId,
                senderRole: this.role,
                timestamp: Date.now()
            };

            this.dataChannel.send(JSON.stringify(message));
            console.log(`[WebRTC] Sent message of type: ${type}`, message);

            return true;
        } catch (err) {
            console.error('[WebRTC] Error sending message:', err);
            return false;
        }
    }

    // Envoyer un message de chat
    sendChatMessage(content: string): boolean {
        const success = this.sendDataChannelMessage('chat', content);

        if (success) {
            // Ajouter le message au store local aussi
            const chatMessage: ChatMessage = {
                sender: this.clientId,
                senderRole: this.role,
                content,
                timestamp: Date.now()
            };

            store.dispatch(messageReceived({
                roomId: this.roomId,
                message: chatMessage
            }));
        }

        return success;
    }

    // S'abonner aux messages de chat
    onChatMessage(callback: (message: ChatMessage) => void) {
        this.onChatMessageCallback = callback;
    }

    // Vérifier si le dataChannel est disponible
    isDataChannelAvailable(): boolean {
        return this.dataChannel !== null && this.dataChannel.readyState === 'open';
    }

    // Obtenir le canal de données
    getDataChannel(): RTCDataChannel | null {
        return this.dataChannel;
    }

    // Définir le canal de données
    setDataChannel(channel: RTCDataChannel) {
        this.dataChannel = channel;
    }

    // Fermer le canal de données
    closeDataChannel() {
        if (this.dataChannel) {
            // Envoyer un message de fermeture gracieuse avant de fermer
            try {
                if (this.dataChannel.readyState === 'open') {
                    this.sendDataChannelMessage('channel_closing', { reason: 'graceful_shutdown' });
                }
            } catch (err) {
                console.warn('[WebRTC] Could not send closing message:', err);
            }

            // Désactiver les gestionnaires d'événements avant de fermer pour éviter les erreurs
            this.dataChannel.onopen = null;
            this.dataChannel.onclose = null;
            this.dataChannel.onerror = null;
            this.dataChannel.onmessage = null;

            console.log(`[WebRTC] Closing data channel for room: ${this.roomId}`);

            try {
                // Check the state before closing to avoid errors
                if (this.dataChannel.readyState !== 'closed') {
                    this.dataChannel.close();
                    console.log('[WebRTC] Data channel closed successfully');
                } else {
                    console.log('[WebRTC] Data channel was already closed');
                }
            } catch (err) {
                console.error('[WebRTC] Error while closing data channel:', err);
            } finally {
                this.dataChannel = null;

                // Forcer une mise à jour de l'interface pour notifier les composants
                // que le canal n'est plus disponible
                store.dispatch({ type: 'webrtc/dataChannelStatusChanged' });
                console.log('[WebRTC] DataChannel reference cleared');
                this.onChatMessageCallback = null;
            }
        }
    }
<<<<<<< HEAD

    // Forcer la fermeture du data channel avec une raison
    forceCloseDataChannel(reason?: string) {
        console.warn(`[WebRTC] Forcing data channel closure. Reason: ${reason}`);
        this.closeDataChannel();
    }
=======
    sendMeasurement(data: object): boolean {
    return this.sendDataChannelMessage('measurement', data);
}

>>>>>>> 72270dd1
}<|MERGE_RESOLUTION|>--- conflicted
+++ resolved
@@ -247,17 +247,14 @@
             }
         }
     }
-<<<<<<< HEAD
 
     // Forcer la fermeture du data channel avec une raison
     forceCloseDataChannel(reason?: string) {
         console.warn(`[WebRTC] Forcing data channel closure. Reason: ${reason}`);
         this.closeDataChannel();
     }
-=======
     sendMeasurement(data: object): boolean {
     return this.sendDataChannelMessage('measurement', data);
 }
 
->>>>>>> 72270dd1
 }