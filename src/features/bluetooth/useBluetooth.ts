import React, { useState, useRef, useEffect } from 'react';
import deviceType from './config';
import { configureNotifications } from './services';

interface ConnectedCard {
  device: BluetoothDevice;
  server: BluetoothRemoteGATTServer;
  service: string;
  deviceName: string;
  measurements: { name: string; data: string | number }[];
}

type UseBluetoothOptions = {
<<<<<<< HEAD
  onMeasurement?: (payload: object) => void; // callback à appeler quand une mesure est lue
=======
  onMeasurement?: (payload: object) => void; // Fonction appelée à chaque nouvelle mesure
>>>>>>> cd271a77
};

export function useBluetooth({ onMeasurement }: UseBluetoothOptions = {}) {
  // État de connexion Bluetooth
  const [status, setStatus] = useState('En attente...');
  const [connectedCards, setConnectedCards] = useState<ConnectedCard[]>([]); // Liste des cartes connectées et leurs mesures
  const deviceRef = useRef<BluetoothDevice | null>(null); // Référence à l’appareil connecté

<<<<<<< HEAD
  // Services Bluetooth compatibles définis dans le fichier config
  const supportedServices = Object.keys(deviceType) as Array<Extract<keyof typeof deviceType, string>>;

  // Fonction principale pour se connecter à un appareil Bluetooth
  const connect = async () => {
    try {
      // Filtre les services disponibles
=======
  // Liste des services supportés à partir de la config
  const supportedServices = Object.keys(deviceType) as Array<Extract<keyof typeof deviceType, string>>;

  const connect = React.useCallback(async () => {
    try {
      // Prépare les filtres pour ne chercher que les services supportés
>>>>>>> cd271a77
      const filters = supportedServices.map((svc) => ({ services: [svc] }));
      const device = await navigator.bluetooth.requestDevice({
        filters,
        optionalServices: supportedServices,
      });

      setStatus(`Connexion à ${device.name}...`);
      deviceRef.current = device;

      // Connexion GATT à l’appareil
      const server = await device.gatt?.connect();
      setStatus('Connecté !');

<<<<<<< HEAD
      // Gère la reconnexion automatique si l'appareil se déconnecte
=======
      // Écoute les déconnexions pour tenter une reconnexion automatique
>>>>>>> cd271a77
      device.addEventListener('gattserverdisconnected', () => reconnectDevice(device));

      if (!server) throw new Error('Impossible d’obtenir le GATT server');

      // Pour chaque service compatible, essaye de l’activer
      for (const serviceKey of supportedServices) {
        try {
          await server.getPrimaryService(serviceKey); // test si le service est disponible
          await configureNotifications(
            serviceKey,
            device,
            server,
            (dev, srv, svc, measures) => addOrUpdateCard(dev, srv, svc, measures, onMeasurement),
            setStatus
          );
          return; // Dès qu'un service marche, on arrête de chercher
        } catch {}
      }

      setStatus('Aucun service compatible trouvé.');
    } catch (err: any) {
      console.error(err);
      setStatus('Erreur de connexion : ' + err.message);
    }
  }, []);

<<<<<<< HEAD
  // Tentative de reconnexion automatique après déconnexion
=======
  // Fonction appelée en cas de déconnexion : tente une reconnexion automatique
>>>>>>> cd271a77
  const reconnectDevice = async (device: BluetoothDevice) => {
    setStatus('Tentative de reconnexion…');
    try {
      const server = await device.gatt!.connect();
      setStatus('Reconnecté !');

      for (const serviceKey of supportedServices) {
        try {
          await server.getPrimaryService(serviceKey);
          await configureNotifications(
            serviceKey,
            device,
            server,
            (dev, srv, svc, measures) => addOrUpdateCard(dev, srv, svc, measures, onMeasurement),
            setStatus
          );
          return;
        } catch {}
      }

      setStatus('Aucun service compatible trouvé.');
    } catch {
      setTimeout(() => reconnectDevice(device), 5000);
    }
  };

  // Stocke ou met à jour une carde, et envoie au docteur via WebRTC si dispo
  const addOrUpdateCard = (
    device: BluetoothDevice,
    server: BluetoothRemoteGATTServer,
    service: string,
    measurements: { name: string; data: string | number }[],
    sendMeasurement?: (payload: object) => void
  ) => {
    // Transforme les mesures en un objet clé/valeur
    const payload = {
      [service]: measurements.reduce((acc, m) => {
        acc[m.name] = m.data;
        return acc;
      }, {} as Record<string, string | number>)
    };
      console.log('[Patient] Mesure prête à être envoyée via WebRTC :', payload);

    // Envoie la mesure si un callback est fourni
    if (sendMeasurement) {
      sendMeasurement(payload); // envoie la mesure via WebRTC
    }

    // Met à jour la carte dans l’état React
    setConnectedCards((prev) => {
      const index = prev.findIndex((card) => card.service === service);
      const updatedCard: ConnectedCard = {
        device,
        server,
        service,
        deviceName: device.name || 'Inconnu',
        measurements,
      };
      if (index !== -1) {
        const copy = [...prev];
        copy[index] = updatedCard;
        return copy;
      }
      return [...prev, updatedCard];
    });
  };

  // Retourne les infos de connexion + les cardes + la fonction de connexion
  return { status, connectedCards, connect };
}<|MERGE_RESOLUTION|>--- conflicted
+++ resolved
@@ -11,11 +11,7 @@
 }
 
 type UseBluetoothOptions = {
-<<<<<<< HEAD
   onMeasurement?: (payload: object) => void; // callback à appeler quand une mesure est lue
-=======
-  onMeasurement?: (payload: object) => void; // Fonction appelée à chaque nouvelle mesure
->>>>>>> cd271a77
 };
 
 export function useBluetooth({ onMeasurement }: UseBluetoothOptions = {}) {
@@ -24,22 +20,12 @@
   const [connectedCards, setConnectedCards] = useState<ConnectedCard[]>([]); // Liste des cartes connectées et leurs mesures
   const deviceRef = useRef<BluetoothDevice | null>(null); // Référence à l’appareil connecté
 
-<<<<<<< HEAD
   // Services Bluetooth compatibles définis dans le fichier config
-  const supportedServices = Object.keys(deviceType) as Array<Extract<keyof typeof deviceType, string>>;
-
-  // Fonction principale pour se connecter à un appareil Bluetooth
-  const connect = async () => {
-    try {
-      // Filtre les services disponibles
-=======
-  // Liste des services supportés à partir de la config
   const supportedServices = Object.keys(deviceType) as Array<Extract<keyof typeof deviceType, string>>;
 
   const connect = React.useCallback(async () => {
     try {
       // Prépare les filtres pour ne chercher que les services supportés
->>>>>>> cd271a77
       const filters = supportedServices.map((svc) => ({ services: [svc] }));
       const device = await navigator.bluetooth.requestDevice({
         filters,
@@ -53,11 +39,7 @@
       const server = await device.gatt?.connect();
       setStatus('Connecté !');
 
-<<<<<<< HEAD
-      // Gère la reconnexion automatique si l'appareil se déconnecte
-=======
       // Écoute les déconnexions pour tenter une reconnexion automatique
->>>>>>> cd271a77
       device.addEventListener('gattserverdisconnected', () => reconnectDevice(device));
 
       if (!server) throw new Error('Impossible d’obtenir le GATT server');
@@ -84,11 +66,7 @@
     }
   }, []);
 
-<<<<<<< HEAD
-  // Tentative de reconnexion automatique après déconnexion
-=======
   // Fonction appelée en cas de déconnexion : tente une reconnexion automatique
->>>>>>> cd271a77
   const reconnectDevice = async (device: BluetoothDevice) => {
     setStatus('Tentative de reconnexion…');
     try {
